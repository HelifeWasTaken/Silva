/**
 * SilvaState.hpp
 * This program is free software: you can redistribute it and/or modify
 * it under the terms of the GNU General Public License as published by
 * the Free Software Foundation, either version 3 of the License, or
 * (at your option) any later version.
 *
 * This program is distributed in the hope that it will be useful,
 * but WITHOUT ANY WARRANTY; without even the implied warranty of
 * MERCHANTABILITY or FITNESS FOR A PARTICULAR PURPOSE.  See the
 * GNU General Public License for more details.
 *
 * You should have received a copy of the GNU General Public License
 * along with this program.  If not, see <http://www.gnu.org/licenses/>.
 */
#pragma once

#include <memory>
#include <stack>

namespace silva
{
namespace priv
{
/**
 * @brief Brief implementation of private State Interface
 */
class IState
{
public:
    /**
     * @brief Destroy the IState object
     */
    inline virtual ~IState() = default;

    /**
     * @brief Construct a new IState object
     */
    inline IState() = default;

    /**
     * @brief Update the state
     */
    virtual void update() = 0;

#ifdef SILVA_STATE_DRAW
    /**
     * @brief Draw the state
     */
    virtual void draw() = 0;
#endif

#ifdef SILVA_STATE_HANDLE_EVENT
    /**
     * @brief Handle the events
     */
    virtual void handleEvent() = 0;
#endif
};
}

/**
 * @brief Base abstract class for a State
 */
class State : public priv::IState
{
public:
    /**
     * @brief Construct a new State object
     */
    inline State() = default;

#ifdef SILVA_STATE_DRAW
    /**
     * @brief Draw the State object
     */
    inline void draw() override {}
#endif

#ifdef SILVA_STATE_HANDLE_EVENT
    /**
     * @brief Handle the events
     */
    inline void handleEvent() override {}
#endif

    inline ~State() override {}
};

/**
 * @brief State Manager
 */
class StateManager
{
private:
    /**
     * @brief The current pending state
     */
    std::unique_ptr<State> _pendingState = nullptr;

    /**
     * @brief All the stacked states
     */
    std::stack<std::unique_ptr<State>> _currentState;

    /**
     * @brief Number of states to pop in the next update
     *
     */
    std::size_t _toPopCount = 0;

    void _actualPopState()
    {
        for (; _toPopCount && !_currentState.empty(); --_toPopCount);
        _toPopCount = 0;
    }

public:
    /**
     * @brief Construct a new StateManager object
     */
    inline StateManager() = default;

    /**
     * @brief Destroy the StateManager object
     */
    inline ~StateManager() = default;

    /**
     * @brief Pop the state from the stack
     */
<<<<<<< HEAD
    void popState() { ++_toPopCount; }
=======
    inline void popState()
    {
        _toPopCount++;
    }
>>>>>>> 3dbadfd2

    /**
     * @brief Push a new state on the stack
     * @tparam T The type of the state
     * @tparam Args The types of the arguments
     */
    template<typename T, typename ...Args>
<<<<<<< HEAD
    void pushState(Args&&... args)
    { _currentState.push(std::make_unique<T>(std::forward<Args>(args)...)); }
=======
    inline void pushState(Args&&... args)
    {
        _currentState.push(std::make_unique<T>(std::forward<Args>(args)...));
    }
>>>>>>> 3dbadfd2

    /**
     * @brief Change the current state
     *        when called only the pendingState is modified
     *        until the next update
     *        At the next update the currentState stack will be emptied
     *        and the pendingState will be pushed on the stack
     * @tparam T The type of the state
     * @tparam Args The types of the arguments
     */
    template<typename T, typename ...Args>
<<<<<<< HEAD
    void changeState(Args&&... args)
    { _pendingState = std::make_unique<T>(std::forward<Args>(args)...); }
=======
    inline void changeState(Args&&... args)
    {
        _pendingState = std::make_unique<T>(std::forward<Args>(args)...);
    }
>>>>>>> 3dbadfd2

    /**
     * @brief Tells wheter the state will be changed
     */
<<<<<<< HEAD
    bool isInTransition() const
    { return _pendingState.get() != nullptr; }
=======
    inline bool isInTransition() const { return _pendingState.get() != nullptr; }
>>>>>>> 3dbadfd2

    /**
     * @brief Tells wheter the state machine is empty
     */
<<<<<<< HEAD
    bool canBeUpdated() const
    { return _currentState.empty() == false; }
=======
    inline bool canBeUpdated() const { return _currentState.empty() == false; }
>>>>>>> 3dbadfd2

    /**
     * @brief Tells the state machine depth
     */
<<<<<<< HEAD
    size_t getDepth() const
    { return _currentState.size(); }
=======
    inline size_t getDepth() const { return _currentState.size(); }
>>>>>>> 3dbadfd2

    /**
     * @brief Update the state machine
     *        If a state is pending (Which is different from pushed)
     *        All the stacked states are exited and the pending state is pushed
     *        on the stack and initialized
     */
    inline bool update()
    {
        _actualPopState();
        if (isInTransition()) {
            stop();
            _currentState.push(std::move(_pendingState));
        } else if (!canBeUpdated()) {
            return false;
        }
        _currentState.top()->update();
        return true;
    }

#ifdef SILVA_STATE_DRAW
    /**
     * @brief Draw the state
     */
    inline void draw()
    {
        if (!canBeUpdated())
            return;
        _currentState.top()->draw();
    }
#endif

#ifdef SILVA_STATE_HANDLE_EVENT
    /**
     * @brief Handle the events
     */
    inline void handleEvent()
    {
        if (!canBeUpdated())
            return;
        _currentState.top()->handleEvent();
    }
#endif

    /**
     * @brief Stop the state machine
     */
    inline void stop()
    {
        _toPopCount = _currentState.size();
        _pendingState = nullptr;
    }
};
}<|MERGE_RESOLUTION|>--- conflicted
+++ resolved
@@ -129,14 +129,8 @@
     /**
      * @brief Pop the state from the stack
      */
-<<<<<<< HEAD
-    void popState() { ++_toPopCount; }
-=======
     inline void popState()
-    {
-        _toPopCount++;
-    }
->>>>>>> 3dbadfd2
+    { ++_toPopCount; }
 
     /**
      * @brief Push a new state on the stack
@@ -144,15 +138,8 @@
      * @tparam Args The types of the arguments
      */
     template<typename T, typename ...Args>
-<<<<<<< HEAD
-    void pushState(Args&&... args)
+    inline void pushState(Args&&... args)
     { _currentState.push(std::make_unique<T>(std::forward<Args>(args)...)); }
-=======
-    inline void pushState(Args&&... args)
-    {
-        _currentState.push(std::make_unique<T>(std::forward<Args>(args)...));
-    }
->>>>>>> 3dbadfd2
 
     /**
      * @brief Change the current state
@@ -164,45 +151,26 @@
      * @tparam Args The types of the arguments
      */
     template<typename T, typename ...Args>
-<<<<<<< HEAD
-    void changeState(Args&&... args)
+    inline void changeState(Args&&... args)
     { _pendingState = std::make_unique<T>(std::forward<Args>(args)...); }
-=======
-    inline void changeState(Args&&... args)
-    {
-        _pendingState = std::make_unique<T>(std::forward<Args>(args)...);
-    }
->>>>>>> 3dbadfd2
 
     /**
      * @brief Tells wheter the state will be changed
      */
-<<<<<<< HEAD
-    bool isInTransition() const
-    { return _pendingState.get() != nullptr; }
-=======
-    inline bool isInTransition() const { return _pendingState.get() != nullptr; }
->>>>>>> 3dbadfd2
+    inline bool isInTransition() const
+    { return _pendingState.get(); }
 
     /**
      * @brief Tells wheter the state machine is empty
      */
-<<<<<<< HEAD
-    bool canBeUpdated() const
-    { return _currentState.empty() == false; }
-=======
-    inline bool canBeUpdated() const { return _currentState.empty() == false; }
->>>>>>> 3dbadfd2
+    inline bool canBeUpdated() const
+    { return !_currentState.empty(); }
 
     /**
      * @brief Tells the state machine depth
      */
-<<<<<<< HEAD
-    size_t getDepth() const
+    inline size_t getDepth() const
     { return _currentState.size(); }
-=======
-    inline size_t getDepth() const { return _currentState.size(); }
->>>>>>> 3dbadfd2
 
     /**
      * @brief Update the state machine
